//
//  SwiftTask.swift
//  SwiftTask
//
//  Created by Yasuhiro Inami on 2014/08/21.
//  Copyright (c) 2014年 Yasuhiro Inami. All rights reserved.
//

// NOTE: nested type inside generic Task class is not allowed in Swift 1.1
public enum TaskState: String, Printable
{
    case Paused = "Paused"
    case Running = "Running"
    case Fulfilled = "Fulfilled"
    case Rejected = "Rejected"
    case Cancelled = "Cancelled"
    
    public var description: String
    {
        return self.rawValue
    }
}

// NOTE: use class instead of struct to pass reference to `_initClosure` to set `pause`/`resume`/`cancel` closures
public class TaskConfiguration
{
    public var pause: (Void -> Void)?
    public var resume: (Void -> Void)?
    public var cancel: (Void -> Void)?
    
    /// useful to terminate immediate-infinite-sequence while performing `initClosure`
    public private(set) var isFinished: Bool = false
    
    public init()
    {
        
    }
    
    internal func finish()
    {
        //
        // Cancel anyway on task finished (fulfilled/rejected/cancelled).
        //
        // NOTE:
        // ReactKit uses this closure to call `upstreamSignal.cancel()`
        // and let it know `configure.isFinished = true` while performing its `initClosure`.
        //
        self.cancel?()
        
        self.pause = nil
        self.resume = nil
        self.cancel = nil
        self.isFinished = true
    }
}

public class Task<Progress, Value, Error>: Printable
{
    public typealias ProgressTuple = (oldProgress: Progress?, newProgress: Progress)
    public typealias ErrorInfo = (error: Error?, isCancelled: Bool)
    
    public typealias ProgressHandler = (Progress -> Void)
    public typealias FulfillHandler = (Value -> Void)
    public typealias RejectHandler = (Error -> Void)
    public typealias Configuration = TaskConfiguration
    
    public typealias PromiseInitClosure = (fulfill: FulfillHandler, reject: RejectHandler) -> Void
    public typealias InitClosure = (progress: ProgressHandler, fulfill: FulfillHandler, reject: RejectHandler, configure: TaskConfiguration) -> Void
    
    internal typealias _Machine = _StateMachine<Progress, Value, Error>
    
    internal typealias _InitClosure = (machine: _Machine, progress: ProgressHandler, fulfill: FulfillHandler, _reject: _RejectInfoHandler, configure: TaskConfiguration) -> Void
    
    internal typealias _ProgressTupleHandler = (ProgressTuple -> Void)
    internal typealias _RejectInfoHandler = (ErrorInfo -> Void)
    
    internal let _machine: _Machine
    
    // store initial parameters for cloning task when using `try()`
    internal let _weakified: Bool
    internal let _paused: Bool
    internal var _initClosure: _InitClosure!    // retained throughout task's lifetime
    
    public var state: TaskState { return self._machine.state }
    
    /// progress value (NOTE: always nil when `weakified = true`)
    public var progress: Progress? { return self._machine.progress }
    
    /// fulfilled value
    public var value: Value? { return self._machine.value }
    
    /// rejected/cancelled tuple info
    public var errorInfo: ErrorInfo? { return self._machine.errorInfo }
    
    public var name: String = "DefaultTask"
    
    public var description: String
    {
        var valueString: String?
        
        switch (self.state) {
            case .Fulfilled:
                valueString = "value=\(self.value!)"
            case .Rejected, .Cancelled:
                valueString = "errorInfo=\(self.errorInfo!)"
            default:
                valueString = "progress=\(self.progress)"
        }
        
        return "<\(self.name); state=\(self.state.rawValue); \(valueString!))>"
    }
    
    ///
    /// Creates a new task.
    ///
    /// - e.g. Task<P, V, E>(weakified: false, paused: false) { progress, fulfill, reject, configure in ... }
    ///
    /// :param: weakified Weakifies progress/fulfill/reject handlers to let player (inner asynchronous implementation inside `initClosure`) NOT CAPTURE this created new task. Normally, `weakified = false` should be set to gain "player -> task" retaining, so that task will be automatically deinited when player is deinited. If `weakified = true`, task must be manually retained somewhere else, or it will be immediately deinited.
    ///
    /// :param: paused Flag to invoke `initClosure` immediately or not. If `paused = true`, task's initial state will be `.Paused` and needs to `resume()` in order to start `.Running`. If `paused = false`, `initClosure` will be invoked immediately.
    ///
    /// :param: initClosure e.g. { progress, fulfill, reject, configure in ... }. `fulfill(value)` and `reject(error)` handlers must be called inside this closure, where calling `progress(progressValue)` handler is optional. Also as options, `configure.pause`/`configure.resume`/`configure.cancel` closures can be set to gain control from outside e.g. `task.pause()`/`task.resume()`/`task.cancel()`. When using `configure`, make sure to use weak modifier when appropriate to avoid "task -> player" retaining which often causes retain cycle.
    ///
    /// :returns: New task.
    ///
    public init(weakified: Bool, paused: Bool, initClosure: InitClosure)
    {
        self._weakified = weakified
        self._paused = paused
        self._machine = _Machine(weakified: weakified, paused: paused)
        
        let _initClosure: _InitClosure = { _, progress, fulfill, _reject, configure in
            // NOTE: don't expose rejectHandler with ErrorInfo (isCancelled) for public init
            initClosure(progress: progress, fulfill: fulfill, reject: { (error: Error) in _reject(ErrorInfo(error: error, isCancelled: false)) }, configure: configure)
        }
        
<<<<<<< HEAD
        self.setup(weakified, paused: paused, _initClosure: _initClosure)
=======
        self.setup(weakified: weakified, paused: paused, _initClosure: _initClosure)
>>>>>>> a00fafba
    }
    
    ///
    /// creates a new task without weakifying progress/fulfill/reject handlers
    ///
    /// - e.g. Task<P, V, E>(paused: false) { progress, fulfill, reject, configure in ... }
    ///
    public convenience init(paused: Bool, initClosure: InitClosure)
    {
        self.init(weakified: false, paused: paused, initClosure: initClosure)
    }
    
    ///
    /// creates a new task without weakifying progress/fulfill/reject handlers (non-paused)
    ///
    /// - e.g. Task<P, V, E> { progress, fulfill, reject, configure in ... }
    ///
    public convenience init(initClosure: InitClosure)
    {
        self.init(weakified: false, paused: false, initClosure: initClosure)
    }
    
    ///
    /// creates fulfilled task (non-paused)
    ///
    /// - e.g. Task<P, V, E>(value: someValue)
    ///
    public convenience init(value: Value)
    {
        self.init(initClosure: { progress, fulfill, reject, configure in
            fulfill(value)
        })
        self.name = "FulfilledTask"
    }
    
    ///
    /// creates rejected task (non-paused)
    ///
    /// - e.g. Task<P, V, E>(error: someError)
    ///
    public convenience init(error: Error)
    {
        self.init(initClosure: { progress, fulfill, reject, configure in
            reject(error)
        })
        self.name = "RejectedTask"
    }
    
    ///
    /// creates promise-like task which only allows fulfill & reject (no progress & configure)
    ///
    /// - e.g. Task<Any, Value, Error> { fulfill, reject in ... }
    ///
    public convenience init(promiseInitClosure: PromiseInitClosure)
    {
        self.init(initClosure: { progress, fulfill, reject, configure in
            promiseInitClosure(fulfill: fulfill, reject: { (error: Error) in reject(error) })
        })
    }
    
    /// internal-init for accessing `machine` inside `_initClosure`
    /// (NOTE: _initClosure has _RejectInfoHandler as argument)
    internal init(weakified: Bool = false, paused: Bool = false, _initClosure: _InitClosure)
    {
        self._weakified = weakified
        self._paused = paused
        self._machine = _Machine(weakified: weakified, paused: paused)
        
<<<<<<< HEAD
        self.setup(weakified, paused: paused, _initClosure: _initClosure)
=======
        self.setup(weakified: weakified, paused: paused, _initClosure: _initClosure)
>>>>>>> a00fafba
    }
    
    // NOTE: don't use `internal init` for this setup method, or this will be a designated initalizer
    internal func setup(#weakified: Bool, paused: Bool, _initClosure: _InitClosure)
    {
//        #if DEBUG
//            println("[init] \(self.name)")
//        #endif
        
        self._initClosure = _initClosure
        
        // will be invoked on 1st resume (only once)
        self._machine.initResumeClosure = { [weak self] in
            
            // strongify `self` on 1st resume
            if let self_ = self {
                
                var progressHandler: ProgressHandler
                var fulfillHandler: FulfillHandler
                var rejectInfoHandler: _RejectInfoHandler
                
                if weakified {
                    //
                    // NOTE:
                    // When `weakified = true`,
                    // each handler will NOT capture `self_` (strongSelf on 1st resume)
                    // so it will immediately deinit if not retained in somewhere else.
                    //
                    progressHandler = { [weak self_] (progress: Progress) in
                        if let self_ = self_ {
                            self_._machine.handleProgress(progress)
                        }
                    }
                    
                    fulfillHandler = { [weak self_] (value: Value) in
                        if let self_ = self_ {
                            self_._machine.handleFulfill(value)
                        }
                    }
                    
                    rejectInfoHandler = { [weak self_] (errorInfo: ErrorInfo) in
                        if let self_ = self_ {
                            self_._machine.handleRejectInfo(errorInfo)
                        }
                    }
                }
                else {
                    //
                    // NOTE:
                    // When `weakified = false`,
                    // each handler will capture `self_` (strongSelf on 1st resume)
                    // so that it will live until fulfilled/rejected.
                    //
                    progressHandler = { (progress: Progress) in
                        self_._machine.handleProgress(progress)
                    }
                    
                    fulfillHandler = { (value: Value) in
                        self_._machine.handleFulfill(value)
                    }
                    
                    rejectInfoHandler = { (errorInfo: ErrorInfo) in
                        self_._machine.handleRejectInfo(errorInfo)
                    }
                }
                
                _initClosure(machine: self_._machine, progress: progressHandler, fulfill: fulfillHandler, _reject: rejectInfoHandler, configure: self_._machine.configuration)
                
            }
        
        }
        
        if !paused {
            self.resume()
        }
    }
    
    deinit
    {
//        #if DEBUG
//            println("[deinit] \(self.name)")
//        #endif
        
        // cancel in case machine is still running
        self._cancel(error: nil)
    }
    
    /// Sets task name (method chainable)
    public func name(name: String) -> Self
    {
        self.name = name
        return self
    }
    
    /// Creates cloned task.
    public func clone() -> Task
    {
        let clonedTask = Task(weakified: self._weakified, paused: self._paused, _initClosure: self._initClosure)
        clonedTask.name = "\(self.name)-clone"
        return clonedTask
    }
    
    /// Returns new task that is retryable for `maxTryCount-1` times.
    public func try(maxTryCount: Int) -> Task
    {
        if maxTryCount < 2 { return self }
        
        return Task { machine, progress, fulfill, _reject, configure in
            
            let task = self.progress { _, progressValue in
                progress(progressValue)
            }.failure { [unowned self] _ -> Task in
                return self.clone().try(maxTryCount-1) // clone & try recursively
            }
                
            task.progress { _, progressValue in
                progress(progressValue) // also receive progresses from clone-try-task
            }.success { value -> Void in
                fulfill(value)
            }.failure { errorInfo -> Void in
                _reject(errorInfo)
            }
            
            configure.pause = {
                self.pause()
                task.pause()
            }
            configure.resume = {
                self.resume()
                task.resume()
            }
            configure.cancel = {
                task.cancel()   // cancel downstream first
                self.cancel()
            }
            
        }.name("\(self.name)-try(\(maxTryCount))")
    }
    
    ///
    /// Add progress handler delivered from `initClosure`'s `progress()` argument.
    ///
    /// - e.g. task.progress { oldProgress, newProgress in ... }
    ///
    /// NOTE: `oldProgress` is always nil when `weakified = true`
    ///
    public func progress(progressClosure: ProgressTuple -> Void) -> Task
    {
        self._machine.addProgressTupleHandler(progressClosure)
        
        return self
    }
    
    ///
    /// then (fulfilled & rejected) + closure returning value
    ///
    /// - e.g. task.then { value, errorInfo -> NextValueType in ... }
    ///
    public func then<Value2>(thenClosure: (Value?, ErrorInfo?) -> Value2) -> Task<Progress, Value2, Error>
    {
        return self.then { (value: Value?, errorInfo: ErrorInfo?) -> Task<Progress, Value2, Error> in
            return Task<Progress, Value2, Error>(value: thenClosure(value, errorInfo))
        }
    }
    
    ///
    /// then (fulfilled & rejected) + closure returning task
    ///
    /// - e.g. task.then { value, errorInfo -> NextTaskType in ... }
    ///
    public func then<Progress2, Value2>(thenClosure: (Value?, ErrorInfo?) -> Task<Progress2, Value2, Error>) -> Task<Progress2, Value2, Error>
    {
        return Task<Progress2, Value2, Error> { [unowned self] newMachine, progress, fulfill, _reject, configure in
            
            //
            // NOTE: 
            // We split `self` (Task) and `self.machine` (StateMachine) separately to
            // let `completionHandler` retain `selfMachine` instead of `self`
            // so that `selfMachine`'s `completionHandlers` can be invoked even though `self` is deinited.
            // This is especially important for ReactKit's `deinitSignal` behavior.
            //
            let selfMachine = self._machine

            self._then {
                let innerTask = thenClosure(selfMachine.value, selfMachine.errorInfo)
                _bindInnerTask(innerTask, newMachine, progress, fulfill, _reject, configure)
            }
            
        }.name("\(self.name)-then")
    }

    /// invokes `completionHandler` "now" or "in the future"
    private func _then(completionHandler: Void -> Void)
    {
        switch self.state {
            case .Fulfilled, .Rejected, .Cancelled:
                completionHandler()
            default:
                self._machine.addCompletionHandler(completionHandler)
        }
    }
    
    ///
    /// success (fulfilled) + closure returning value
    ///
    /// - e.g. task.success { value -> NextValueType in ... }
    ///
    public func success<Value2>(successClosure: Value -> Value2) -> Task<Progress, Value2, Error>
    {
        return self.success { (value: Value) -> Task<Progress, Value2, Error> in
            return Task<Progress, Value2, Error>(value: successClosure(value))
        }
    }
    
    ///
    /// success (fulfilled) + closure returning task
    ///
    /// - e.g. task.success { value -> NextTaskType in ... }
    ///
    public func success<Progress2, Value2>(successClosure: Value -> Task<Progress2, Value2, Error>) -> Task<Progress2, Value2, Error>
    {
        return Task<Progress2, Value2, Error> { [unowned self] newMachine, progress, fulfill, _reject, configure in
            
            let selfMachine = self._machine
            
            // NOTE: using `self._then()` + `selfMachine` instead of `self.then()` will reduce Task allocation
            self._then {
                if let value = selfMachine.value {
                    let innerTask = successClosure(value)
                    _bindInnerTask(innerTask, newMachine, progress, fulfill, _reject, configure)
                }
                else if let errorInfo = selfMachine.errorInfo {
                    _reject(errorInfo)
                }
            }
            
        }.name("\(self.name)-success")
    }
    
    ///
    /// failure (rejected) + closure returning value
    ///
    /// - e.g. task.failure { errorInfo -> NextValueType in ... }
    /// - e.g. task.failure { error, isCancelled -> NextValueType in ... }
    ///
    public func failure(failureClosure: ErrorInfo -> Value) -> Task
    {
        return self.failure { (errorInfo: ErrorInfo) -> Task in
            return Task(value: failureClosure(errorInfo))
        }
    }

    ///
    /// failure (rejected) + closure returning task
    ///
    /// - e.g. task.failure { errorInfo -> NextTaskType in ... }
    /// - e.g. task.failure { error, isCancelled -> NextTaskType in ... }
    ///
    public func failure<Progress2>(failureClosure: ErrorInfo -> Task<Progress2, Value, Error>) -> Task<Progress2, Value, Error>
    {
        return Task<Progress2, Value, Error> { [unowned self] newMachine, progress, fulfill, _reject, configure in
            
            let selfMachine = self._machine
            
            self._then {
                if let value = selfMachine.value {
                    fulfill(value)
                }
                else if let errorInfo = selfMachine.errorInfo {
                    let innerTask = failureClosure(errorInfo)
                    _bindInnerTask(innerTask, newMachine, progress, fulfill, _reject, configure)
                }
            }
            
        }.name("\(self.name)-failure")
    }
    
    public func pause() -> Bool
    {
        return self._machine.handlePause()
    }
    
    public func resume() -> Bool
    {
        return self._machine.handleResume()
    }
    
    public func cancel(error: Error? = nil) -> Bool
    {
        return self._cancel(error: error)
    }
    
    internal func _cancel(error: Error? = nil) -> Bool
    {
        return self._machine.handleCancel(error: error)
    }
}

// MARK: - Helper

internal func _bindInnerTask<Progress2, Value2, Error>(
    innerTask: Task<Progress2, Value2, Error>,
    newMachine: _StateMachine<Progress2, Value2, Error>,
    progress: Task<Progress2, Value2, Error>.ProgressHandler,
    fulfill: Task<Progress2, Value2, Error>.FulfillHandler,
    _reject: Task<Progress2, Value2, Error>._RejectInfoHandler,
    configure: TaskConfiguration
    )
{
    switch innerTask.state {
        case .Fulfilled:
            fulfill(innerTask.value!)
            return
        case .Rejected, .Cancelled:
            _reject(innerTask.errorInfo!)
            return
        default:
            break
    }
    
    innerTask.progress { _, progressValue in
        progress(progressValue)
    }.then { (value: Value2?, errorInfo: Task<Progress2, Value2, Error>.ErrorInfo?) -> Void in
        if let value = value {
            fulfill(value)
        }
        else if let errorInfo = errorInfo {
            _reject(errorInfo)
        }
    }
    
    configure.pause = { innerTask.pause(); return }
    configure.resume = { innerTask.resume(); return }
    configure.cancel = { innerTask.cancel(); return }
    
    // pause/cancel innerTask if descendant task is already paused/cancelled
    if newMachine.state == .Paused {
        innerTask.pause()
    }
    else if newMachine.state == .Cancelled {
        innerTask.cancel()
    }
}

// MARK: - Multiple Tasks

extension Task
{
    public typealias BulkProgress = (completedCount: Int, totalCount: Int)
    
    public class func all(tasks: [Task]) -> Task<BulkProgress, [Value], Error>
    {
        return Task<BulkProgress, [Value], Error> { machine, progress, fulfill, _reject, configure in
            
            var completedCount = 0
            let totalCount = tasks.count
            
            for task in tasks {
                task.success { (value: Value) -> Void in
                    
                    synchronized(self) {
                        completedCount++
                        
                        let progressTuple = BulkProgress(completedCount: completedCount, totalCount: totalCount)
                        progress(progressTuple)
                        
                        if completedCount == totalCount {
                            var values: [Value] = Array()
                            
                            for task in tasks {
                                values.append(task.value!)
                            }
                            
                            fulfill(values)
                        }
                    }
                    
                }.failure { (errorInfo: ErrorInfo) -> Void in
                    
                    synchronized(self) {
                        _reject(errorInfo)
                        
                        for task in tasks {
                            task.cancel()
                        }
                    }
                }
            }
            
            configure.pause = { self.pauseAll(tasks); return }
            configure.resume = { self.resumeAll(tasks); return }
            configure.cancel = { self.cancelAll(tasks); return }
            
        }.name("Task.all")
    }
    
    public class func any(tasks: [Task]) -> Task
    {
        return Task<Progress, Value, Error> { machine, progress, fulfill, _reject, configure in
            
            var completedCount = 0
            var rejectedCount = 0
            let totalCount = tasks.count
            
            for task in tasks {
                task.success { (value: Value) -> Void in
                    
                    synchronized(self) {
                        completedCount++
                        
                        if completedCount == 1 {
                            fulfill(value)
                            
                            self.cancelAll(tasks)
                        }
                    }
                    
                }.failure { (errorInfo: ErrorInfo) -> Void in
                    
                    synchronized(self) {
                        rejectedCount++
                        
                        if rejectedCount == totalCount {
                            var isAnyCancelled = (tasks.filter { task in task.state == .Cancelled }.count > 0)
                            
                            let errorInfo = ErrorInfo(error: nil, isCancelled: isAnyCancelled)  // NOTE: Task.any error returns nil (spec)
                            _reject(errorInfo)
                        }
                    }
                }
            }
            
            configure.pause = { self.pauseAll(tasks); return }
            configure.resume = { self.resumeAll(tasks); return }
            configure.cancel = { self.cancelAll(tasks); return }
            
        }.name("Task.any")
    }
    
    /// Returns new task which performs all given tasks and stores only fulfilled values.
    /// This new task will NEVER be internally rejected.
    public class func some(tasks: [Task]) -> Task<BulkProgress, [Value], Error>
    {
        return Task<BulkProgress, [Value], Error> { machine, progress, fulfill, _reject, configure in
            
            var completedCount = 0
            let totalCount = tasks.count
            
            for task in tasks {
                task.then { (value: Value?, errorInfo: ErrorInfo?) -> Void in
                    
                    synchronized(self) {
                        completedCount++
                        
                        let progressTuple = BulkProgress(completedCount: completedCount, totalCount: totalCount)
                        progress(progressTuple)
                        
                        if completedCount == totalCount {
                            var values: [Value] = Array()
                            
                            for task in tasks {
                                if task.state == .Fulfilled {
                                    values.append(task.value!)
                                }
                            }
                            
                            fulfill(values)
                        }
                    }
                    
                }
            }
            
            configure.pause = { self.pauseAll(tasks); return }
            configure.resume = { self.resumeAll(tasks); return }
            configure.cancel = { self.cancelAll(tasks); return }
            
        }.name("Task.some")
    }
    
    public class func cancelAll(tasks: [Task])
    {
        for task in tasks {
            task._cancel()
        }
    }
    
    public class func pauseAll(tasks: [Task])
    {
        for task in tasks {
            task.pause()
        }
    }
    
    public class func resumeAll(tasks: [Task])
    {
        for task in tasks {
            task.resume()
        }
    }
}

//--------------------------------------------------
// MARK: - Custom Operators
// + - * / % = < > ! & | ^ ~ .
//--------------------------------------------------

infix operator ~ { associativity left }

/// abbreviation for `try()`
/// e.g. (task ~ 3).then { ... }
public func ~ <P, V, E>(task: Task<P, V, E>, tryCount: Int) -> Task<P, V, E>
{
    return task.try(tryCount)
}

//--------------------------------------------------
// MARK: - Utility
//--------------------------------------------------

internal func synchronized(object: AnyObject, closure: Void -> Void)
{
    objc_sync_enter(object)
    closure()
    objc_sync_exit(object)
}<|MERGE_RESOLUTION|>--- conflicted
+++ resolved
@@ -134,11 +134,7 @@
             initClosure(progress: progress, fulfill: fulfill, reject: { (error: Error) in _reject(ErrorInfo(error: error, isCancelled: false)) }, configure: configure)
         }
         
-<<<<<<< HEAD
-        self.setup(weakified, paused: paused, _initClosure: _initClosure)
-=======
         self.setup(weakified: weakified, paused: paused, _initClosure: _initClosure)
->>>>>>> a00fafba
     }
     
     ///
@@ -207,11 +203,7 @@
         self._paused = paused
         self._machine = _Machine(weakified: weakified, paused: paused)
         
-<<<<<<< HEAD
-        self.setup(weakified, paused: paused, _initClosure: _initClosure)
-=======
         self.setup(weakified: weakified, paused: paused, _initClosure: _initClosure)
->>>>>>> a00fafba
     }
     
     // NOTE: don't use `internal init` for this setup method, or this will be a designated initalizer
